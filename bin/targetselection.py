--- conflicted
+++ resolved
@@ -1,4 +1,3 @@
-<<<<<<< HEAD
 #!/usr/bin/env python
 
 from __future__ import print_function, division
@@ -7,12 +6,7 @@
 from astropy.table import Table
 
 import desitarget
-from desitarget.io import read_tractor, write_targets, get_tractor_files
-=======
-from __future__ import print_function
-import numpy
 from desitarget.io import read_tractor, iter_tractor, write_targets
->>>>>>> f4ec82e8
 from desitarget.cuts import LRG, ELG, BGS, QSO
 from desitarget import targetmask 
 
@@ -23,14 +17,11 @@
 
 ap = ArgumentParser()
 ap.add_argument("--type", choices=["tractor"], default="tractor", help="Assume a type for src files")
-<<<<<<< HEAD
-ap.add_argument("--infile", help="File that stores Candidates/Objects")
-ap.add_argument("--indir", help="Base Legacy Survey data release directory")
-ap.add_argument("--output", help="File that stores targets", default=default_outfile)
-=======
+# ap.add_argument("--infile", help="File that stores Candidates/Objects")
+# ap.add_argument("--indir", help="Base Legacy Survey data release directory")
+# ap.add_argument("--output", help="File that stores targets", default=default_outfile)
 ap.add_argument("src", help="File that stores Candidates/Objects. Ending with a '/' will be a directory")
 ap.add_argument("dest", help="File that stores targets. A directory if src is a directory.")
->>>>>>> f4ec82e8
 
 TYPES = {
     'LRG': LRG,
@@ -42,30 +33,28 @@
 def main():
     ns = ap.parse_args()
 
-<<<<<<< HEAD
-    if ns.indir is not None:
-        allfiles = get_tractor_files(ns.indir)
-    else:
-        allfiles = [ns.infile, ]
-
-    targets = list()
-    desi_targetmask = list()
-    for infile in allfiles:
-        candidates = read_tractor(infile)
-
-        # FIXME: fits doesn't like u8; there must be a workaround
-        # but lets stick with i8 for now.
-        tsbits = numpy.zeros(len(candidates), dtype='i8')
-
-        for t in TYPES.keys():
-            cut = TYPES[t]
-            bitfield = targetmask.mask(t)
-            with numpy.errstate(all='ignore'):
-                mask = cut.apply(candidates)
-            tsbits[mask] |= bitfield
-            assert ((tsbits & bitfield) != 0).sum() == mask.sum()
-            print (t, 'selected', mask.sum())
-=======
+    # if ns.indir is not None:
+    #     allfiles = get_tractor_files(ns.indir)
+    # else:
+    #     allfiles = [ns.infile, ]
+    # 
+    # targets = list()
+    # desi_targetmask = list()
+    # for infile in allfiles:
+    #     candidates = read_tractor(infile)
+    # 
+    #     # FIXME: fits doesn't like u8; there must be a workaround
+    #     # but lets stick with i8 for now.
+    #     tsbits = numpy.zeros(len(candidates), dtype='i8')
+    # 
+    #     for t in TYPES.keys():
+    #         cut = TYPES[t]
+    #         bitfield = targetmask.mask(t)
+    #         with numpy.errstate(all='ignore'):
+    #             mask = cut.apply(candidates)
+    #         tsbits[mask] |= bitfield
+    #         assert ((tsbits & bitfield) != 0).sum() == mask.sum()
+    #         print (t, 'selected', mask.sum())
     if ns.src.endswith('/'):
         for brickname, filename in iter_tractor(ns.src):
             dest = os.path.join(ns.dest, os.path.relpath(filename, ns.src))
@@ -79,7 +68,6 @@
 
 def do_one(src, dest):
     candidates = read_tractor(src)
->>>>>>> f4ec82e8
 
         keep = (tsbits != 0)
         targets.append(candidates[keep])
@@ -89,13 +77,8 @@
     targets = numpy.hstack(targets)
     desi_targetmask = numpy.concatenate(desi_targetmask)
 
-<<<<<<< HEAD
-    write_targets(ns.output, targets, desi_targetmask)
-    print ('written to', ns.output)
-=======
     write_targets(dest, candidates, tsbits)
     print ('written to', dest)
->>>>>>> f4ec82e8
 
 if __name__ == "__main__":
     main()