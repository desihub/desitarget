#!/usr/bin/env python

"""
MPI equivalent of select_mock_targets
"""

#- Parse args first to enable --help on login nodes where MPI crashes
from __future__ import absolute_import, division, print_function
import argparse
import multiprocessing
nproc = multiprocessing.cpu_count() // 2

parser = argparse.ArgumentParser()
parser.add_argument('-c', '--config', default='input.yaml')
parser.add_argument('-O', '--output_dir', help='Path to write the outputs', type=str, default='./')
parser.add_argument('-s', '--seed', help='Seed for random number generation', type=int, default=None)
parser.add_argument('-n', '--nproc', type=int, help='number of concurrent processes to use [{}]'.format(nproc), default=nproc)
parser.add_argument('--survey', type=str, choices=['main', 'sv1'], help='Survey to simulate.', default='main')
parser.add_argument('--nside', help='Divide the DESI footprint into this healpix resolution', type=int, default=64)
parser.add_argument('--tiles', help='Path to file with tiles to cover', type=str)
parser.add_argument('--npix', help='Number of healpix per process', type=int, default=1)
parser.add_argument('--healpixels', help='Integer list of healpix pixels (corresponding to nside) to process.', type=int, nargs='*', default=None)
parser.add_argument('-v','--verbose', action='store_true', help='Enable verbose output.')
parser.add_argument('--no-spectra', action='store_true', help='Do not generate spectra.')
parser.add_argument('--no-check-env', action='store_true', help="Don't check NERSC environment variables")
parser.add_argument('--sort-pixels', action='store_true', help="Sort pixels by galactic latitude")

args = parser.parse_args()

#- Then initialize MPI ASAP before proceeding with other imports
from mpi4py import MPI
comm = MPI.COMM_WORLD
rank = comm.Get_rank()
size = comm.Get_size()

import sys, os, time
import numpy as np

from astropy.table import Table
import desimodel.footprint
from desiutil.log import get_logger, DEBUG
from desitarget.mock.build import targets_truth
import desitarget.mock.io as mockio
from  desitarget.io import find_target_files
from desispec.parallel import stdouterr_redirected

if args.verbose:
    log = get_logger(DEBUG)
else:
    log = get_logger()

if args.tiles is not None and args.healpixels is not None:
    if rank == 0:
        log.error('use --tiles or --healpixels but not both')
    sys.exit(1)

#- NERSC environment check
if 'NERSC_HOST' in os.environ and not args.no_check_env:
    ok = True
    if os.getenv('OMP_NUM_THREADS') not in ('1', '2'):
        ok = False
        if rank == 0:
            log.error('You likely want $OMP_NUM_THREADS=1 at NERSC')
    if os.getenv('MPICH_GNI_FORK_MODE') != 'FULLCOPY':
        ok = False
        if rank == 0:
            log.error('You likely want $MPICH_GNI_FORK_MODE=FULLCOPY at NERSC')
    if os.getenv('KMP_AFFINITY') != 'disabled':
        ok = False
        if rank == 0:
            log.error('You likely want $KMP_AFFINITY=disabled at NERSC')
    if not ok:
        if rank == 0:
            log.error('Either fix env or rerun with --no-check-env; exiting...')
        sys.exit(1)

#- Calculate which pixels cover these tiles and broadcast to all ranks
if rank == 0:
    if args.healpixels is None:
        if args.tiles is not None:
            if args.tiles.endswith('.ecsv'):
                tiles = Table.read(args.tiles, format='ascii.ecsv')
            else:
                tiles = Table.read(args.tiles)
            log.info('{} tiles'.format(len(tiles)))
        else:
            tiles = None
            log.info('Running on the full DESI footprint')
        pixels = desimodel.footprint.tiles2pix(args.nside, tiles)
    else:
        pixels = np.array(args.healpixels)
            
    obscon_=['dark','bright']  #Needed to check if truth files from previous runs exists.
    keep = list()
    for i, pixnum in enumerate(pixels):
<<<<<<< HEAD
        for obscon in obscon_:
            truthfile = find_target_files(args.output_dir, flavor="truth", obscon=obscon,
                                      hp=pixnum, nside=args.nside, mock=True)
            if (not os.path.exists(truthfile)) and (i not in keep):
                keep.append(i)
=======
        truth_dark = find_target_files(args.output_dir, flavor="truth", obscon='dark',
                                        hp=pixnum, nside=args.nside, mock=True)
        truth_bright = find_target_files(args.output_dir, flavor="truth", obscon='bright',
                                        hp=pixnum, nside=args.nside, mock=True)
        if os.path.exists(truth_dark) or os.path.exists(truth_bright):
            continue
        keep.append(i)
>>>>>>> 3d65ff29

    log.info('{}/{} pixels remaining to do'.format(len(keep), len(pixels)))
    pixels = pixels[keep]

    #- pre-create output directories
    for pixnum in pixels:
        outdir = os.path.dirname(mockio.findfile('blat', args.nside, pixnum,
                                                 basedir=args.output_dir))
        if not os.path.isdir(outdir):
            os.makedirs(outdir, exist_ok=True)  #- belt and suspenders

    #- Optionally sort pixels by -|galactic latitude| to do pixels with
    #- lowest star densities first.  When MPI size >> 1 this doesn't work
    #- as well because high ranks will still get low latitude pixels.
    if args.sort_pixels:
        log.info('Sorting pixels by galactic latitude (highest lat first)')
        import healpy as hp
        from astropy.coordinates import SkyCoord
        from astropy import units
        theta, phi = hp.pix2ang(args.nside, pixels, nest=True)
        ra, dec = np.degrees(phi), 90-np.degrees(theta)
        c = SkyCoord(ra*units.deg, dec*units.deg)
        l, b = c.galactic.l.value, c.galactic.b.value
        ii = np.argsort(-np.abs(b))
        pixels = pixels[ii]
else:
    pixels = None

comm.barrier()
pixels = comm.bcast(pixels, root=0)

#- Read config file and broadcast to all ranks
if rank == 0:
    import yaml
    with open(args.config, 'r') as pfile:
        params = yaml.safe_load(pfile)
else:
    params = None

params = comm.bcast(params, root=0)

#- Generate a different random seed for each pixel
np.random.seed(args.seed)
randseeds = np.random.randint(2**31, size=len(pixels))

#- Split the pixels into groups for each rank
iedges = np.linspace(0, len(pixels), size+1, dtype=int)
rankpix = pixels[iedges[rank]:iedges[rank+1]]
rankseeds = randseeds[iedges[rank]:iedges[rank+1]]
log.info('rank {} processes {} pixels {}'.format(rank, iedges[rank+1]-iedges[rank], rankpix))
sys.stdout.flush()
comm.barrier()

if len(rankpix) > 0:
    #- Process one pixel at a time to avoid blowing out memory, but structure
    #- it in a way that we could expand to multiple pixels per call if/when
    #- we use less memory.
    n = args.npix
    for i in range(0, len(rankpix), n):
        logfile = mockio.findfile('build', args.nside, rankpix[i], ext='log', basedir=args.output_dir)
        log.info('Logging pixels {} to {}'.format(rankpix[i:i+n], logfile))
        t0 = time.time()
        try:
            with stdouterr_redirected(to=logfile):
                log.info('Calling targets_truth() with the following options')
                log.info('  output_dir {}'.format(args.output_dir))
                log.info('  seed       {}'.format(rankseeds[i]))
                log.info('  nside      {}'.format(args.nside))
                log.info('  nproc      {}'.format(args.nproc))
                log.info('  verbose    {}'.format(args.verbose))
                log.info('  healpixels {}'.format(rankpix[i:i+n]))
                targets_truth(params, output_dir=args.output_dir, seed=rankseeds[i],
                              nside=args.nside, nproc=args.nproc, verbose=args.verbose,
                              healpixels=rankpix[i:i+n], no_spectra=args.no_spectra,
                              survey=args.survey)

            runtime = (time.time()-t0) / 60
            log.info('Pixels {} took {:.1f} minutes'.format(rankpix[i:i+n], runtime))
        except Exception as err:
            runtime = (time.time()-t0) / 60
            log.error('Pixels {} failed after {:.1f} minutes'.format(rankpix[i:i+n], runtime))
            import traceback
            msg = traceback.format_exc()
            log.error(msg)
            sys.stdout.flush()
            sys.stderr.flush()
<|MERGE_RESOLUTION|>--- conflicted
+++ resolved
@@ -90,16 +90,8 @@
     else:
         pixels = np.array(args.healpixels)
             
-    obscon_=['dark','bright']  #Needed to check if truth files from previous runs exists.
     keep = list()
     for i, pixnum in enumerate(pixels):
-<<<<<<< HEAD
-        for obscon in obscon_:
-            truthfile = find_target_files(args.output_dir, flavor="truth", obscon=obscon,
-                                      hp=pixnum, nside=args.nside, mock=True)
-            if (not os.path.exists(truthfile)) and (i not in keep):
-                keep.append(i)
-=======
         truth_dark = find_target_files(args.output_dir, flavor="truth", obscon='dark',
                                         hp=pixnum, nside=args.nside, mock=True)
         truth_bright = find_target_files(args.output_dir, flavor="truth", obscon='bright',
@@ -107,7 +99,6 @@
         if os.path.exists(truth_dark) or os.path.exists(truth_bright):
             continue
         keep.append(i)
->>>>>>> 3d65ff29
 
     log.info('{}/{} pixels remaining to do'.format(len(keep), len(pixels)))
     pixels = pixels[keep]
