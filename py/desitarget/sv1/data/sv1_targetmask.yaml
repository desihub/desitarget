--- conflicted
+++ resolved
@@ -327,24 +327,13 @@
         MWS_MAIN_FAINT:                  {UNOBS: 1050, DONE: 100, OBS: 1, DONOTOBSERVE: 0}
         # Permutations
         # ADM don't prioritize a N/S target if it doesn't have other bits set
-<<<<<<< HEAD
         MWS_MAIN_BROAD_NORTH:            {UNOBS: 0, DONE: 0, OBS: 0, DONOTOBSERVE: 0}
         MWS_MAIN_BROAD_SOUTH:            SAME_AS_MWS_MAIN_BROAD_NORTH
         MWS_MAIN_FAINT_NORTH:      {UNOBS: 0, DONE: 0, OBS: 0, DONOTOBSERVE: 0}
         MWS_MAIN_FAINT_SOUTH:      SAME_AS_MWS_MAIN_FAINT_NORTH
-=======
-        MWS_MAIN_NORTH:               {UNOBS: 0, DONE: 0, OBS: 0, DONOTOBSERVE: 0}
-        MWS_MAIN_SOUTH:               SAME_AS_MWS_MAIN_NORTH
-        MWS_MAIN_BLUE:                SAME_AS_MWS_MAIN
-        MWS_MAIN_BLUE_NORTH:          SAME_AS_MWS_MAIN_NORTH
-        MWS_MAIN_BLUE_SOUTH:          SAME_AS_MWS_MAIN_NORTH
-        MWS_MAIN_RED:                 SAME_AS_MWS_MAIN
-        MWS_MAIN_RED_NORTH:           SAME_AS_MWS_MAIN_NORTH
-        MWS_MAIN_RED_SOUTH:           SAME_AS_MWS_MAIN_NORTH
         BACKUP_BRIGHT:                {UNOBS: 9, DONE: 9, OBS: 9, DONOTOBSERVE: 0}
         BACKUP_FAINT:                 {UNOBS: 8, DONE: 8, OBS: 8, DONOTOBSERVE: 0}
         BACKUP_VERY_FAINT:            {UNOBS: 7, DONE: 7, OBS: 7, DONOTOBSERVE: 0}
->>>>>>> 244dd3ab
 
     # ADM secondary target priorities. Probably all have very low UNOBS
     sv1_scnd_mask:
@@ -480,24 +469,13 @@
         MWS_MAIN_FAINT:               1
         MWS_NEARBY:                 100
         # ADM don't observe a N/S target if it doesn't have other bits set
-<<<<<<< HEAD
         MWS_MAIN_BROAD_NORTH:            0
         MWS_MAIN_BROAD_SOUTH:            0
         MWS_MAIN_FAINT_NORTH:      0
         MWS_MAIN_FAINT_SOUTH:      0
-=======
-        MWS_MAIN_NORTH:               0
-        MWS_MAIN_SOUTH:               0
-        MWS_MAIN_BLUE:                SAME_AS_MWS_MAIN
-        MWS_MAIN_BLUE_NORTH:          0
-        MWS_MAIN_BLUE_SOUTH:          0
-        MWS_MAIN_RED:                 SAME_AS_MWS_MAIN
-        MWS_MAIN_RED_NORTH:           0
-        MWS_MAIN_RED_SOUTH:           0
         BACKUP_BRIGHT:                1
         BACKUP_FAINT:                 SAME_AS_BACKUP_BRIGHT
         BACKUP_VERY_FAINT:            SAME_AS_BACKUP_BRIGHT
->>>>>>> 244dd3ab
 
     # ADM initial number of observations for secondary targets
     sv1_scnd_mask:
